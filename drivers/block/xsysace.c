/*
 * Xilinx SystemACE device driver
 *
 * Copyright 2007 Secret Lab Technologies Ltd.
 *
 * This program is free software; you can redistribute it and/or modify it
 * under the terms of the GNU General Public License version 2 as published
 * by the Free Software Foundation.
 */

/*
 * The SystemACE chip is designed to configure FPGAs by loading an FPGA
 * bitstream from a file on a CF card and squirting it into FPGAs connected
 * to the SystemACE JTAG chain.  It also has the advantage of providing an
 * MPU interface which can be used to control the FPGA configuration process
 * and to use the attached CF card for general purpose storage.
 *
 * This driver is a block device driver for the SystemACE.
 *
 * Initialization:
 *    The driver registers itself as a platform_device driver at module
 *    load time.  The platform bus will take care of calling the
 *    ace_probe() method for all SystemACE instances in the system.  Any
 *    number of SystemACE instances are supported.  ace_probe() calls
 *    ace_setup() which initialized all data structures, reads the CF
 *    id structure and registers the device.
 *
 * Processing:
 *    Just about all of the heavy lifting in this driver is performed by
 *    a Finite State Machine (FSM).  The driver needs to wait on a number
 *    of events; some raised by interrupts, some which need to be polled
 *    for.  Describing all of the behaviour in a FSM seems to be the
 *    easiest way to keep the complexity low and make it easy to
 *    understand what the driver is doing.  If the block ops or the
 *    request function need to interact with the hardware, then they
 *    simply need to flag the request and kick of FSM processing.
 *
 *    The FSM itself is atomic-safe code which can be run from any
 *    context.  The general process flow is:
 *    1. obtain the ace->lock spinlock.
 *    2. loop on ace_fsm_dostate() until the ace->fsm_continue flag is
 *       cleared.
 *    3. release the lock.
 *
 *    Individual states do not sleep in any way.  If a condition needs to
 *    be waited for then the state much clear the fsm_continue flag and
 *    either schedule the FSM to be run again at a later time, or expect
 *    an interrupt to call the FSM when the desired condition is met.
 *
 *    In normal operation, the FSM is processed at interrupt context
 *    either when the driver's tasklet is scheduled, or when an irq is
 *    raised by the hardware.  The tasklet can be scheduled at any time.
 *    The request method in particular schedules the tasklet when a new
 *    request has been indicated by the block layer.  Once started, the
 *    FSM proceeds as far as it can processing the request until it
 *    needs on a hardware event.  At this point, it must yield execution.
 *
 *    A state has two options when yielding execution:
 *    1. ace_fsm_yield()
 *       - Call if need to poll for event.
 *       - clears the fsm_continue flag to exit the processing loop
 *       - reschedules the tasklet to run again as soon as possible
 *    2. ace_fsm_yieldirq()
 *       - Call if an irq is expected from the HW
 *       - clears the fsm_continue flag to exit the processing loop
 *       - does not reschedule the tasklet so the FSM will not be processed
 *         again until an irq is received.
 *    After calling a yield function, the state must return control back
 *    to the FSM main loop.
 *
 *    Additionally, the driver maintains a kernel timer which can process
 *    the FSM.  If the FSM gets stalled, typically due to a missed
 *    interrupt, then the kernel timer will expire and the driver can
 *    continue where it left off.
 *
 * To Do:
 *    - Add FPGA configuration control interface.
 *    - Request major number from lanana
 */

#undef DEBUG

#include <linux/module.h>
#include <linux/ctype.h>
#include <linux/init.h>
#include <linux/interrupt.h>
#include <linux/errno.h>
#include <linux/kernel.h>
#include <linux/delay.h>
#include <linux/slab.h>
#include <linux/blkdev.h>
#include <linux/hdreg.h>
#include <linux/platform_device.h>
#if defined(CONFIG_OF)
#include <linux/of_device.h>
#include <linux/of_platform.h>
#endif

MODULE_AUTHOR("Grant Likely <grant.likely@secretlab.ca>");
MODULE_DESCRIPTION("Xilinx SystemACE device driver");
MODULE_LICENSE("GPL");

/* SystemACE register definitions */
#define ACE_BUSMODE (0x00)

#define ACE_STATUS (0x04)
#define ACE_STATUS_CFGLOCK      (0x00000001)
#define ACE_STATUS_MPULOCK      (0x00000002)
#define ACE_STATUS_CFGERROR     (0x00000004)	/* config controller error */
#define ACE_STATUS_CFCERROR     (0x00000008)	/* CF controller error */
#define ACE_STATUS_CFDETECT     (0x00000010)
#define ACE_STATUS_DATABUFRDY   (0x00000020)
#define ACE_STATUS_DATABUFMODE  (0x00000040)
#define ACE_STATUS_CFGDONE      (0x00000080)
#define ACE_STATUS_RDYFORCFCMD  (0x00000100)
#define ACE_STATUS_CFGMODEPIN   (0x00000200)
#define ACE_STATUS_CFGADDR_MASK (0x0000e000)
#define ACE_STATUS_CFBSY        (0x00020000)
#define ACE_STATUS_CFRDY        (0x00040000)
#define ACE_STATUS_CFDWF        (0x00080000)
#define ACE_STATUS_CFDSC        (0x00100000)
#define ACE_STATUS_CFDRQ        (0x00200000)
#define ACE_STATUS_CFCORR       (0x00400000)
#define ACE_STATUS_CFERR        (0x00800000)

#define ACE_ERROR (0x08)
#define ACE_CFGLBA (0x0c)
#define ACE_MPULBA (0x10)

#define ACE_SECCNTCMD (0x14)
#define ACE_SECCNTCMD_RESET      (0x0100)
#define ACE_SECCNTCMD_IDENTIFY   (0x0200)
#define ACE_SECCNTCMD_READ_DATA  (0x0300)
#define ACE_SECCNTCMD_WRITE_DATA (0x0400)
#define ACE_SECCNTCMD_ABORT      (0x0600)

#define ACE_VERSION (0x16)
#define ACE_VERSION_REVISION_MASK (0x00FF)
#define ACE_VERSION_MINOR_MASK    (0x0F00)
#define ACE_VERSION_MAJOR_MASK    (0xF000)

#define ACE_CTRL (0x18)
#define ACE_CTRL_FORCELOCKREQ   (0x0001)
#define ACE_CTRL_LOCKREQ        (0x0002)
#define ACE_CTRL_FORCECFGADDR   (0x0004)
#define ACE_CTRL_FORCECFGMODE   (0x0008)
#define ACE_CTRL_CFGMODE        (0x0010)
#define ACE_CTRL_CFGSTART       (0x0020)
#define ACE_CTRL_CFGSEL         (0x0040)
#define ACE_CTRL_CFGRESET       (0x0080)
#define ACE_CTRL_DATABUFRDYIRQ  (0x0100)
#define ACE_CTRL_ERRORIRQ       (0x0200)
#define ACE_CTRL_CFGDONEIRQ     (0x0400)
#define ACE_CTRL_RESETIRQ       (0x0800)
#define ACE_CTRL_CFGPROG        (0x1000)
#define ACE_CTRL_CFGADDR_MASK   (0xe000)

#define ACE_FATSTAT (0x1c)

#define ACE_NUM_MINORS 16
#define ACE_SECTOR_SIZE (512)
#define ACE_FIFO_SIZE (32)
#define ACE_BUF_PER_SECTOR (ACE_SECTOR_SIZE / ACE_FIFO_SIZE)

#define ACE_BUS_WIDTH_8  0
#define ACE_BUS_WIDTH_16 1

struct ace_reg_ops;

struct ace_device {
	/* driver state data */
	int id;
	int media_change;
	int users;
	struct list_head list;

	/* finite state machine data */
	struct tasklet_struct fsm_tasklet;
	uint fsm_task;		/* Current activity (ACE_TASK_*) */
	uint fsm_state;		/* Current state (ACE_FSM_STATE_*) */
	uint fsm_continue_flag;	/* cleared to exit FSM mainloop */
	uint fsm_iter_num;
	struct timer_list stall_timer;

	/* Transfer state/result, use for both id and block request */
	struct request *req;	/* request being processed */
	void *data_ptr;		/* pointer to I/O buffer */
	int data_count;		/* number of buffers remaining */
	int data_result;	/* Result of transfer; 0 := success */

	int id_req_count;	/* count of id requests */
	int id_result;
	struct completion id_completion;	/* used when id req finishes */
	int in_irq;

	/* Details of hardware device */
	unsigned long physaddr;
	void __iomem *baseaddr;
	int irq;
	int bus_width;		/* 0 := 8 bit; 1 := 16 bit */
	struct ace_reg_ops *reg_ops;
	int lock_count;

	/* Block device data structures */
	spinlock_t lock;
	struct device *dev;
	struct request_queue *queue;
	struct gendisk *gd;

	/* Inserted CF card parameters */
	struct hd_driveid cf_id;
};

static int ace_major;

/* ---------------------------------------------------------------------
 * Low level register access
 */

struct ace_reg_ops {
	u16(*in) (struct ace_device * ace, int reg);
	void (*out) (struct ace_device * ace, int reg, u16 val);
	void (*datain) (struct ace_device * ace);
	void (*dataout) (struct ace_device * ace);
};

/* 8 Bit bus width */
static u16 ace_in_8(struct ace_device *ace, int reg)
{
	void __iomem *r = ace->baseaddr + reg;
	return in_8(r) | (in_8(r + 1) << 8);
}

static void ace_out_8(struct ace_device *ace, int reg, u16 val)
{
	void __iomem *r = ace->baseaddr + reg;
	out_8(r, val);
	out_8(r + 1, val >> 8);
}

static void ace_datain_8(struct ace_device *ace)
{
	void __iomem *r = ace->baseaddr + 0x40;
	u8 *dst = ace->data_ptr;
	int i = ACE_FIFO_SIZE;
	while (i--)
		*dst++ = in_8(r++);
	ace->data_ptr = dst;
}

static void ace_dataout_8(struct ace_device *ace)
{
	void __iomem *r = ace->baseaddr + 0x40;
	u8 *src = ace->data_ptr;
	int i = ACE_FIFO_SIZE;
	while (i--)
		out_8(r++, *src++);
	ace->data_ptr = src;
}

static struct ace_reg_ops ace_reg_8_ops = {
	.in = ace_in_8,
	.out = ace_out_8,
	.datain = ace_datain_8,
	.dataout = ace_dataout_8,
};

/* 16 bit big endian bus attachment */
static u16 ace_in_be16(struct ace_device *ace, int reg)
{
	return in_be16(ace->baseaddr + reg);
}

static void ace_out_be16(struct ace_device *ace, int reg, u16 val)
{
	out_be16(ace->baseaddr + reg, val);
}

static void ace_datain_be16(struct ace_device *ace)
{
	int i = ACE_FIFO_SIZE / 2;
	u16 *dst = ace->data_ptr;
	while (i--)
		*dst++ = in_le16(ace->baseaddr + 0x40);
	ace->data_ptr = dst;
}

static void ace_dataout_be16(struct ace_device *ace)
{
	int i = ACE_FIFO_SIZE / 2;
	u16 *src = ace->data_ptr;
	while (i--)
		out_le16(ace->baseaddr + 0x40, *src++);
	ace->data_ptr = src;
}

/* 16 bit little endian bus attachment */
static u16 ace_in_le16(struct ace_device *ace, int reg)
{
	return in_le16(ace->baseaddr + reg);
}

static void ace_out_le16(struct ace_device *ace, int reg, u16 val)
{
	out_le16(ace->baseaddr + reg, val);
}

static void ace_datain_le16(struct ace_device *ace)
{
	int i = ACE_FIFO_SIZE / 2;
	u16 *dst = ace->data_ptr;
	while (i--)
		*dst++ = in_be16(ace->baseaddr + 0x40);
	ace->data_ptr = dst;
}

static void ace_dataout_le16(struct ace_device *ace)
{
	int i = ACE_FIFO_SIZE / 2;
	u16 *src = ace->data_ptr;
	while (i--)
		out_be16(ace->baseaddr + 0x40, *src++);
	ace->data_ptr = src;
}

static struct ace_reg_ops ace_reg_be16_ops = {
	.in = ace_in_be16,
	.out = ace_out_be16,
	.datain = ace_datain_be16,
	.dataout = ace_dataout_be16,
};

static struct ace_reg_ops ace_reg_le16_ops = {
	.in = ace_in_le16,
	.out = ace_out_le16,
	.datain = ace_datain_le16,
	.dataout = ace_dataout_le16,
};

static inline u16 ace_in(struct ace_device *ace, int reg)
{
	return ace->reg_ops->in(ace, reg);
}

static inline u32 ace_in32(struct ace_device *ace, int reg)
{
	return ace_in(ace, reg) | (ace_in(ace, reg + 2) << 16);
}

static inline void ace_out(struct ace_device *ace, int reg, u16 val)
{
	ace->reg_ops->out(ace, reg, val);
}

static inline void ace_out32(struct ace_device *ace, int reg, u32 val)
{
	ace_out(ace, reg, val);
	ace_out(ace, reg + 2, val >> 16);
}

/* ---------------------------------------------------------------------
 * Debug support functions
 */

#if defined(DEBUG)
static void ace_dump_mem(void *base, int len)
{
	const char *ptr = base;
	int i, j;

	for (i = 0; i < len; i += 16) {
		printk(KERN_INFO "%.8x:", i);
		for (j = 0; j < 16; j++) {
			if (!(j % 4))
				printk(" ");
			printk("%.2x", ptr[i + j]);
		}
		printk(" ");
		for (j = 0; j < 16; j++)
			printk("%c", isprint(ptr[i + j]) ? ptr[i + j] : '.');
		printk("\n");
	}
}
#else
static inline void ace_dump_mem(void *base, int len)
{
}
#endif

static void ace_dump_regs(struct ace_device *ace)
{
	dev_info(ace->dev, "    ctrl:  %.8x  seccnt/cmd: %.4x      ver:%.4x\n"
		 KERN_INFO "    status:%.8x  mpu_lba:%.8x  busmode:%4x\n"
		 KERN_INFO "    error: %.8x  cfg_lba:%.8x  fatstat:%.4x\n",
		 ace_in32(ace, ACE_CTRL),
		 ace_in(ace, ACE_SECCNTCMD),
		 ace_in(ace, ACE_VERSION),
		 ace_in32(ace, ACE_STATUS),
		 ace_in32(ace, ACE_MPULBA),
		 ace_in(ace, ACE_BUSMODE),
		 ace_in32(ace, ACE_ERROR),
		 ace_in32(ace, ACE_CFGLBA), ace_in(ace, ACE_FATSTAT));
}

void ace_fix_driveid(struct hd_driveid *id)
{
#if defined(__BIG_ENDIAN)
	u16 *buf = (void *)id;
	int i;

	/* All half words have wrong byte order; swap the bytes */
	for (i = 0; i < sizeof(struct hd_driveid); i += 2, buf++)
		*buf = le16_to_cpu(*buf);

	/* Some of the data values are 32bit; swap the half words  */
	id->lba_capacity = ((id->lba_capacity >> 16) & 0x0000FFFF) |
	    ((id->lba_capacity << 16) & 0xFFFF0000);
	id->spg = ((id->spg >> 16) & 0x0000FFFF) |
	    ((id->spg << 16) & 0xFFFF0000);
#endif
}

/* ---------------------------------------------------------------------
 * Finite State Machine (FSM) implementation
 */

/* FSM tasks; used to direct state transitions */
#define ACE_TASK_IDLE      0
#define ACE_TASK_IDENTIFY  1
#define ACE_TASK_READ      2
#define ACE_TASK_WRITE     3
#define ACE_FSM_NUM_TASKS  4

/* FSM state definitions */
#define ACE_FSM_STATE_IDLE               0
#define ACE_FSM_STATE_REQ_LOCK           1
#define ACE_FSM_STATE_WAIT_LOCK          2
#define ACE_FSM_STATE_WAIT_CFREADY       3
#define ACE_FSM_STATE_IDENTIFY_PREPARE   4
#define ACE_FSM_STATE_IDENTIFY_TRANSFER  5
#define ACE_FSM_STATE_IDENTIFY_COMPLETE  6
#define ACE_FSM_STATE_REQ_PREPARE        7
#define ACE_FSM_STATE_REQ_TRANSFER       8
#define ACE_FSM_STATE_REQ_COMPLETE       9
#define ACE_FSM_STATE_ERROR             10
#define ACE_FSM_NUM_STATES              11

/* Set flag to exit FSM loop and reschedule tasklet */
static inline void ace_fsm_yield(struct ace_device *ace)
{
	dev_dbg(ace->dev, "ace_fsm_yield()\n");
	tasklet_schedule(&ace->fsm_tasklet);
	ace->fsm_continue_flag = 0;
}

/* Set flag to exit FSM loop and wait for IRQ to reschedule tasklet */
static inline void ace_fsm_yieldirq(struct ace_device *ace)
{
	dev_dbg(ace->dev, "ace_fsm_yieldirq()\n");

	if (ace->irq == NO_IRQ)
		/* No IRQ assigned, so need to poll */
		tasklet_schedule(&ace->fsm_tasklet);
	ace->fsm_continue_flag = 0;
}

/* Get the next read/write request; ending requests that we don't handle */
struct request *ace_get_next_request(request_queue_t * q)
{
	struct request *req;

	while ((req = elv_next_request(q)) != NULL) {
		if (blk_fs_request(req))
			break;
		end_request(req, 0);
	}
	return req;
}

static void ace_fsm_dostate(struct ace_device *ace)
{
	struct request *req;
	u32 status;
	u16 val;
	int count;

#if defined(DEBUG)
	dev_dbg(ace->dev, "fsm_state=%i, id_req_count=%i\n",
		ace->fsm_state, ace->id_req_count);
#endif

	switch (ace->fsm_state) {
	case ACE_FSM_STATE_IDLE:
		/* See if there is anything to do */
		if (ace->id_req_count || ace_get_next_request(ace->queue)) {
			ace->fsm_iter_num++;
			ace->fsm_state = ACE_FSM_STATE_REQ_LOCK;
			mod_timer(&ace->stall_timer, jiffies + HZ);
			if (!timer_pending(&ace->stall_timer))
				add_timer(&ace->stall_timer);
			break;
		}
		del_timer(&ace->stall_timer);
		ace->fsm_continue_flag = 0;
		break;

	case ACE_FSM_STATE_REQ_LOCK:
		if (ace_in(ace, ACE_STATUS) & ACE_STATUS_MPULOCK) {
			/* Already have the lock, jump to next state */
			ace->fsm_state = ACE_FSM_STATE_WAIT_CFREADY;
			break;
		}

		/* Request the lock */
		val = ace_in(ace, ACE_CTRL);
		ace_out(ace, ACE_CTRL, val | ACE_CTRL_LOCKREQ);
		ace->fsm_state = ACE_FSM_STATE_WAIT_LOCK;
		break;

	case ACE_FSM_STATE_WAIT_LOCK:
		if (ace_in(ace, ACE_STATUS) & ACE_STATUS_MPULOCK) {
			/* got the lock; move to next state */
			ace->fsm_state = ACE_FSM_STATE_WAIT_CFREADY;
			break;
		}

		/* wait a bit for the lock */
		ace_fsm_yield(ace);
		break;

	case ACE_FSM_STATE_WAIT_CFREADY:
		status = ace_in32(ace, ACE_STATUS);
		if (!(status & ACE_STATUS_RDYFORCFCMD) ||
		    (status & ACE_STATUS_CFBSY)) {
			/* CF card isn't ready; it needs to be polled */
			ace_fsm_yield(ace);
			break;
		}

		/* Device is ready for command; determine what to do next */
		if (ace->id_req_count)
			ace->fsm_state = ACE_FSM_STATE_IDENTIFY_PREPARE;
		else
			ace->fsm_state = ACE_FSM_STATE_REQ_PREPARE;
		break;

	case ACE_FSM_STATE_IDENTIFY_PREPARE:
		/* Send identify command */
		ace->fsm_task = ACE_TASK_IDENTIFY;
		ace->data_ptr = &ace->cf_id;
		ace->data_count = ACE_BUF_PER_SECTOR;
		ace_out(ace, ACE_SECCNTCMD, ACE_SECCNTCMD_IDENTIFY);

		/* As per datasheet, put config controller in reset */
		val = ace_in(ace, ACE_CTRL);
		ace_out(ace, ACE_CTRL, val | ACE_CTRL_CFGRESET);

		/* irq handler takes over from this point; wait for the
		 * transfer to complete */
		ace->fsm_state = ACE_FSM_STATE_IDENTIFY_TRANSFER;
		ace_fsm_yieldirq(ace);
		break;

	case ACE_FSM_STATE_IDENTIFY_TRANSFER:
		/* Check that the sysace is ready to receive data */
		status = ace_in32(ace, ACE_STATUS);
		if (status & ACE_STATUS_CFBSY) {
			dev_dbg(ace->dev, "CFBSY set; t=%i iter=%i dc=%i\n",
				ace->fsm_task, ace->fsm_iter_num,
				ace->data_count);
			ace_fsm_yield(ace);
			break;
		}
		if (!(status & ACE_STATUS_DATABUFRDY)) {
			ace_fsm_yield(ace);
			break;
		}

		/* Transfer the next buffer */
		ace->reg_ops->datain(ace);
		ace->data_count--;

		/* If there are still buffers to be transfers; jump out here */
		if (ace->data_count != 0) {
			ace_fsm_yieldirq(ace);
			break;
		}

		/* transfer finished; kick state machine */
		dev_dbg(ace->dev, "identify finished\n");
		ace->fsm_state = ACE_FSM_STATE_IDENTIFY_COMPLETE;
		break;

	case ACE_FSM_STATE_IDENTIFY_COMPLETE:
		ace_fix_driveid(&ace->cf_id);
		ace_dump_mem(&ace->cf_id, 512);	/* Debug: Dump out disk ID */

		if (ace->data_result) {
			/* Error occured, disable the disk */
			ace->media_change = 1;
			set_capacity(ace->gd, 0);
			dev_err(ace->dev, "error fetching CF id (%i)\n",
				ace->data_result);
		} else {
			ace->media_change = 0;

			/* Record disk parameters */
			set_capacity(ace->gd, ace->cf_id.lba_capacity);
			dev_info(ace->dev, "capacity: %i sectors\n",
				 ace->cf_id.lba_capacity);
		}

		/* We're done, drop to IDLE state and notify waiters */
		ace->fsm_state = ACE_FSM_STATE_IDLE;
		ace->id_result = ace->data_result;
		while (ace->id_req_count) {
			complete(&ace->id_completion);
			ace->id_req_count--;
		}
		break;

	case ACE_FSM_STATE_REQ_PREPARE:
		req = ace_get_next_request(ace->queue);
		if (!req) {
			ace->fsm_state = ACE_FSM_STATE_IDLE;
			break;
		}

		/* Okay, it's a data request, set it up for transfer */
		dev_dbg(ace->dev,
			"request: sec=%lx hcnt=%lx, ccnt=%x, dir=%i\n",
			req->sector, req->hard_nr_sectors,
			req->current_nr_sectors, rq_data_dir(req));

		ace->req = req;
		ace->data_ptr = req->buffer;
		ace->data_count = req->current_nr_sectors * ACE_BUF_PER_SECTOR;
		ace_out32(ace, ACE_MPULBA, req->sector & 0x0FFFFFFF);

		count = req->hard_nr_sectors;
		if (rq_data_dir(req)) {
			/* Kick off write request */
			dev_dbg(ace->dev, "write data\n");
			ace->fsm_task = ACE_TASK_WRITE;
			ace_out(ace, ACE_SECCNTCMD,
				count | ACE_SECCNTCMD_WRITE_DATA);
		} else {
			/* Kick off read request */
			dev_dbg(ace->dev, "read data\n");
			ace->fsm_task = ACE_TASK_READ;
			ace_out(ace, ACE_SECCNTCMD,
				count | ACE_SECCNTCMD_READ_DATA);
		}

		/* As per datasheet, put config controller in reset */
		val = ace_in(ace, ACE_CTRL);
		ace_out(ace, ACE_CTRL, val | ACE_CTRL_CFGRESET);

		/* Move to the transfer state.  The systemace will raise
		 * an interrupt once there is something to do
		 */
		ace->fsm_state = ACE_FSM_STATE_REQ_TRANSFER;
		if (ace->fsm_task == ACE_TASK_READ)
			ace_fsm_yieldirq(ace);	/* wait for data ready */
		break;

	case ACE_FSM_STATE_REQ_TRANSFER:
		/* Check that the sysace is ready to receive data */
		status = ace_in32(ace, ACE_STATUS);
		if (status & ACE_STATUS_CFBSY) {
			dev_dbg(ace->dev,
				"CFBSY set; t=%i iter=%i c=%i dc=%i irq=%i\n",
				ace->fsm_task, ace->fsm_iter_num,
				ace->req->current_nr_sectors * 16,
				ace->data_count, ace->in_irq);
			ace_fsm_yield(ace);	/* need to poll CFBSY bit */
			break;
		}
		if (!(status & ACE_STATUS_DATABUFRDY)) {
			dev_dbg(ace->dev,
				"DATABUF not set; t=%i iter=%i c=%i dc=%i irq=%i\n",
				ace->fsm_task, ace->fsm_iter_num,
				ace->req->current_nr_sectors * 16,
				ace->data_count, ace->in_irq);
			ace_fsm_yieldirq(ace);
			break;
		}

		/* Transfer the next buffer */
		if (ace->fsm_task == ACE_TASK_WRITE)
			ace->reg_ops->dataout(ace);
		else
			ace->reg_ops->datain(ace);
		ace->data_count--;

		/* If there are still buffers to be transfers; jump out here */
		if (ace->data_count != 0) {
			ace_fsm_yieldirq(ace);
			break;
		}

		/* bio finished; is there another one? */
		if (__blk_end_request(ace->req, 0,
					blk_rq_cur_bytes(ace->req))) {
			/* dev_dbg(ace->dev, "next block; h=%li c=%i\n",
			 *      ace->req->hard_nr_sectors,
			 *      ace->req->current_nr_sectors);
			 */
			ace->data_ptr = ace->req->buffer;
			ace->data_count = ace->req->current_nr_sectors * 16;
			ace_fsm_yieldirq(ace);
			break;
		}

		ace->fsm_state = ACE_FSM_STATE_REQ_COMPLETE;
		break;

	case ACE_FSM_STATE_REQ_COMPLETE:
		ace->req = NULL;

		/* Finished request; go to idle state */
		ace->fsm_state = ACE_FSM_STATE_IDLE;
		break;

	default:
		ace->fsm_state = ACE_FSM_STATE_IDLE;
		break;
	}
}

static void ace_fsm_tasklet(unsigned long data)
{
	struct ace_device *ace = (void *)data;
	unsigned long flags;

	spin_lock_irqsave(&ace->lock, flags);

	/* Loop over state machine until told to stop */
	ace->fsm_continue_flag = 1;
	while (ace->fsm_continue_flag)
		ace_fsm_dostate(ace);

	spin_unlock_irqrestore(&ace->lock, flags);
}

static void ace_stall_timer(unsigned long data)
{
	struct ace_device *ace = (void *)data;
	unsigned long flags;

	dev_warn(ace->dev,
		 "kicking stalled fsm; state=%i task=%i iter=%i dc=%i\n",
		 ace->fsm_state, ace->fsm_task, ace->fsm_iter_num,
		 ace->data_count);
	spin_lock_irqsave(&ace->lock, flags);

	/* Rearm the stall timer *before* entering FSM (which may then
	 * delete the timer) */
	mod_timer(&ace->stall_timer, jiffies + HZ);

	/* Loop over state machine until told to stop */
	ace->fsm_continue_flag = 1;
	while (ace->fsm_continue_flag)
		ace_fsm_dostate(ace);

	spin_unlock_irqrestore(&ace->lock, flags);
}

/* ---------------------------------------------------------------------
 * Interrupt handling routines
 */
static int ace_interrupt_checkstate(struct ace_device *ace)
{
	u32 sreg = ace_in32(ace, ACE_STATUS);
	u16 creg = ace_in(ace, ACE_CTRL);

	/* Check for error occurance */
	if ((sreg & (ACE_STATUS_CFGERROR | ACE_STATUS_CFCERROR)) &&
	    (creg & ACE_CTRL_ERRORIRQ)) {
		dev_err(ace->dev, "transfer failure\n");
		ace_dump_regs(ace);
		return -EIO;
	}

	return 0;
}

static irqreturn_t ace_interrupt(int irq, void *dev_id)
{
	u16 creg;
	struct ace_device *ace = dev_id;

	/* be safe and get the lock */
	spin_lock(&ace->lock);
	ace->in_irq = 1;

	/* clear the interrupt */
	creg = ace_in(ace, ACE_CTRL);
	ace_out(ace, ACE_CTRL, creg | ACE_CTRL_RESETIRQ);
	ace_out(ace, ACE_CTRL, creg);

	/* check for IO failures */
	if (ace_interrupt_checkstate(ace))
		ace->data_result = -EIO;

	if (ace->fsm_task == 0) {
		dev_err(ace->dev,
			"spurious irq; stat=%.8x ctrl=%.8x cmd=%.4x\n",
			ace_in32(ace, ACE_STATUS), ace_in32(ace, ACE_CTRL),
			ace_in(ace, ACE_SECCNTCMD));
		dev_err(ace->dev, "fsm_task=%i fsm_state=%i data_count=%i\n",
			ace->fsm_task, ace->fsm_state, ace->data_count);
	}

	/* Loop over state machine until told to stop */
	ace->fsm_continue_flag = 1;
	while (ace->fsm_continue_flag)
		ace_fsm_dostate(ace);

	/* done with interrupt; drop the lock */
	ace->in_irq = 0;
	spin_unlock(&ace->lock);

	return IRQ_HANDLED;
}

/* ---------------------------------------------------------------------
 * Block ops
 */
static void ace_request(request_queue_t * q)
{
	struct request *req;
	struct ace_device *ace;

	req = ace_get_next_request(q);

	if (req) {
		ace = req->rq_disk->private_data;
		tasklet_schedule(&ace->fsm_tasklet);
	}
}

static int ace_media_changed(struct gendisk *gd)
{
	struct ace_device *ace = gd->private_data;
	dev_dbg(ace->dev, "ace_media_changed(): %i\n", ace->media_change);

	return ace->media_change;
}

static int ace_revalidate_disk(struct gendisk *gd)
{
	struct ace_device *ace = gd->private_data;
	unsigned long flags;

	dev_dbg(ace->dev, "ace_revalidate_disk()\n");

	if (ace->media_change) {
		dev_dbg(ace->dev, "requesting cf id and scheduling tasklet\n");

		spin_lock_irqsave(&ace->lock, flags);
		ace->id_req_count++;
		spin_unlock_irqrestore(&ace->lock, flags);

		tasklet_schedule(&ace->fsm_tasklet);
		wait_for_completion(&ace->id_completion);
	}

	dev_dbg(ace->dev, "revalidate complete\n");
	return ace->id_result;
}

static int ace_open(struct inode *inode, struct file *filp)
{
	struct ace_device *ace = inode->i_bdev->bd_disk->private_data;
	unsigned long flags;

	dev_dbg(ace->dev, "ace_open() users=%i\n", ace->users + 1);

	filp->private_data = ace;
	spin_lock_irqsave(&ace->lock, flags);
	ace->users++;
	spin_unlock_irqrestore(&ace->lock, flags);

	check_disk_change(inode->i_bdev);
	return 0;
}

static int ace_release(struct inode *inode, struct file *filp)
{
	struct ace_device *ace = inode->i_bdev->bd_disk->private_data;
	unsigned long flags;
	u16 val;

	dev_dbg(ace->dev, "ace_release() users=%i\n", ace->users - 1);

	spin_lock_irqsave(&ace->lock, flags);
	ace->users--;
	if (ace->users == 0) {
		val = ace_in(ace, ACE_CTRL);
		ace_out(ace, ACE_CTRL, val & ~ACE_CTRL_LOCKREQ);
	}
	spin_unlock_irqrestore(&ace->lock, flags);
	return 0;
}

static int ace_getgeo(struct block_device *bdev, struct hd_geometry *geo)
{
	struct ace_device *ace = bdev->bd_disk->private_data;

	dev_dbg(ace->dev, "ace_getgeo()\n");

	geo->heads = ace->cf_id.heads;
	geo->sectors = ace->cf_id.sectors;
	geo->cylinders = ace->cf_id.cyls;

	return 0;
}

static struct block_device_operations ace_fops = {
	.owner = THIS_MODULE,
	.open = ace_open,
	.release = ace_release,
	.media_changed = ace_media_changed,
	.revalidate_disk = ace_revalidate_disk,
	.getgeo = ace_getgeo,
};

/* --------------------------------------------------------------------
 * SystemACE device setup/teardown code
 */
static int __devinit ace_setup(struct ace_device *ace)
{
	u16 version;
	u16 val;
	int rc;

	dev_dbg(ace->dev, "ace_setup(ace=0x%p)\n", ace);
	dev_dbg(ace->dev, "physaddr=0x%lx irq=%i\n", ace->physaddr, ace->irq);

	spin_lock_init(&ace->lock);
	init_completion(&ace->id_completion);

	/*
	 * Map the device
	 */
	ace->baseaddr = ioremap(ace->physaddr, 0x80);
	if (!ace->baseaddr)
		goto err_ioremap;

	/*
	 * Initialize the state machine tasklet and stall timer
	 */
	tasklet_init(&ace->fsm_tasklet, ace_fsm_tasklet, (unsigned long)ace);
	setup_timer(&ace->stall_timer, ace_stall_timer, (unsigned long)ace);

	/*
	 * Initialize the request queue
	 */
	ace->queue = blk_init_queue(ace_request, &ace->lock);
	if (ace->queue == NULL)
		goto err_blk_initq;
	blk_queue_hardsect_size(ace->queue, 512);

	/*
	 * Allocate and initialize GD structure
	 */
	ace->gd = alloc_disk(ACE_NUM_MINORS);
	if (!ace->gd)
		goto err_alloc_disk;

	ace->gd->major = ace_major;
	ace->gd->first_minor = ace->id * ACE_NUM_MINORS;
	ace->gd->fops = &ace_fops;
	ace->gd->queue = ace->queue;
	ace->gd->private_data = ace;
	snprintf(ace->gd->disk_name, 32, "xs%c", ace->id + 'a');
	device_rename(ace->dev, ace->gd->disk_name);

	/* set bus width */
	if (ace->bus_width == ACE_BUS_WIDTH_16) {
		/* 0x0101 should work regardless of endianess */
		ace_out_le16(ace, ACE_BUSMODE, 0x0101);

		/* read it back to determine endianess */
		if (ace_in_le16(ace, ACE_BUSMODE) == 0x0001)
			ace->reg_ops = &ace_reg_le16_ops;
		else
			ace->reg_ops = &ace_reg_be16_ops;
	} else {
		ace_out_8(ace, ACE_BUSMODE, 0x00);
		ace->reg_ops = &ace_reg_8_ops;
	}

	/* Make sure version register is sane */
	version = ace_in(ace, ACE_VERSION);
	if ((version == 0) || (version == 0xFFFF))
		goto err_read;

	/* Put sysace in a sane state by clearing most control reg bits */
	ace_out(ace, ACE_CTRL, ACE_CTRL_FORCECFGMODE |
		ACE_CTRL_DATABUFRDYIRQ | ACE_CTRL_ERRORIRQ);

	/* Now we can hook up the irq handler */
	if (ace->irq != NO_IRQ) {
		rc = request_irq(ace->irq, ace_interrupt, 0, "systemace", ace);
		if (rc) {
			/* Failure - fall back to polled mode */
			dev_err(ace->dev, "request_irq failed\n");
			ace->irq = NO_IRQ;
		}
	}

	/* Enable interrupts */
	val = ace_in(ace, ACE_CTRL);
	val |= ACE_CTRL_DATABUFRDYIRQ | ACE_CTRL_ERRORIRQ;
	ace_out(ace, ACE_CTRL, val);

	/* Print the identification */
	dev_info(ace->dev, "Xilinx SystemACE revision %i.%i.%i\n",
		 (version >> 12) & 0xf, (version >> 8) & 0x0f, version & 0xff);
	dev_dbg(ace->dev, "physaddr 0x%lx, mapped to 0x%p, irq=%i\n",
		ace->physaddr, ace->baseaddr, ace->irq);

	ace->media_change = 1;
	ace_revalidate_disk(ace->gd);

	/* Make the sysace device 'live' */
	add_disk(ace->gd);

	return 0;

err_read:
	put_disk(ace->gd);
err_alloc_disk:
	blk_cleanup_queue(ace->queue);
err_blk_initq:
	iounmap(ace->baseaddr);
err_ioremap:
	dev_info(ace->dev, "xsysace: error initializing device at 0x%lx\n",
	       ace->physaddr);
	return -ENOMEM;
}

static void __devexit ace_teardown(struct ace_device *ace)
{
	if (ace->gd) {
		del_gendisk(ace->gd);
		put_disk(ace->gd);
	}

	if (ace->queue)
		blk_cleanup_queue(ace->queue);

	tasklet_kill(&ace->fsm_tasklet);

	if (ace->irq != NO_IRQ)
		free_irq(ace->irq, ace);

	iounmap(ace->baseaddr);
}

static int __devinit
ace_alloc(struct device *dev, int id, unsigned long physaddr,
	  int irq, int bus_width)
{
	struct ace_device *ace;
	int rc;
	dev_dbg(dev, "ace_alloc(%p)\n", dev);

	if (!physaddr) {
		rc = -ENODEV;
		goto err_noreg;
	}

	/* Allocate and initialize the ace device structure */
	ace = kzalloc(sizeof(struct ace_device), GFP_KERNEL);
	if (!ace) {
		rc = -ENOMEM;
		goto err_alloc;
	}

	ace->dev = dev;
	ace->id = id;
	ace->physaddr = physaddr;
	ace->irq = irq;
	ace->bus_width = bus_width;

	/* Call the setup code */
	rc = ace_setup(ace);
	if (rc)
		goto err_setup;

	dev_set_drvdata(dev, ace);
	return 0;

err_setup:
	dev_set_drvdata(dev, NULL);
	kfree(ace);
err_alloc:
err_noreg:
	dev_err(dev, "could not initialize device, err=%i\n", rc);
	return rc;
}

static void __devexit ace_free(struct device *dev)
{
	struct ace_device *ace = dev_get_drvdata(dev);
	dev_dbg(dev, "ace_free(%p)\n", dev);

	if (ace) {
		ace_teardown(ace);
		dev_set_drvdata(dev, NULL);
		kfree(ace);
	}
}

/* ---------------------------------------------------------------------
 * Platform Bus Support
 */

static int __devinit ace_probe(struct platform_device *dev)
{
	unsigned long physaddr = 0;
	int bus_width = ACE_BUS_WIDTH_16; /* FIXME: should not be hard coded */
	int id = dev->id;
	int irq = NO_IRQ;
	int i;

	dev_dbg(&dev->dev, "ace_probe(%p)\n", dev);

	for (i = 0; i < dev->num_resources; i++) {
		if (dev->resource[i].flags & IORESOURCE_MEM)
			physaddr = dev->resource[i].start;
		if (dev->resource[i].flags & IORESOURCE_IRQ)
			irq = dev->resource[i].start;
	}

	/* Call the bus-independant setup code */
	return ace_alloc(&dev->dev, id, physaddr, irq, bus_width);
}

/*
 * Platform bus remove() method
 */
static int __devexit ace_remove(struct platform_device *dev)
{
	ace_free(&dev->dev);
	return 0;
}

static struct platform_driver ace_platform_driver = {
	.probe = ace_probe,
	.remove = __devexit_p(ace_remove),
	.driver = {
		.owner = THIS_MODULE,
		.name = "xsysace",
	},
};

/* ---------------------------------------------------------------------
 * OF_Platform Bus Support
 */

#if defined(CONFIG_OF)
static int __devinit
ace_of_probe(struct of_device *op, const struct of_device_id *match)
{
	struct resource res;
	unsigned long physaddr;
	const u32 *id;
	int irq, bus_width, rc;

	dev_dbg(&op->dev, "ace_of_probe(%p, %p)\n", op, match);

	/* device id */
	id = of_get_property(op->node, "port-number", NULL);

	/* physaddr */
	rc = of_address_to_resource(op->node, 0, &res);
	if (rc) {
		dev_err(&op->dev, "invalid address\n");
		return rc;
	}
	physaddr = res.start;

	/* irq */
	irq = irq_of_parse_and_map(op->node, 0);

	/* bus width */
	bus_width = ACE_BUS_WIDTH_16;
	if (of_find_property(op->node, "8-bit", NULL))
		bus_width = ACE_BUS_WIDTH_8;

	/* Call the bus-independant setup code */
	return ace_alloc(&op->dev, id ? *id : 0, physaddr, irq, bus_width);
}

static int __devexit ace_of_remove(struct of_device *op)
{
	ace_free(&op->dev);
	return 0;
}

/* Match table for of_platform binding */
<<<<<<< HEAD
static struct of_device_id __devinit ace_of_match[] = {
=======
static struct of_device_id ace_of_match[] __devinitdata = {
>>>>>>> 4b119e21
	{ .compatible = "xlnx,opb-sysace-1.00.b", },
	{ .compatible = "xlnx,opb-sysace-1.00.c", },
	{ .compatible = "xlnx,xps-sysace-1.00.a", },
	{},
};
MODULE_DEVICE_TABLE(of, ace_of_match);

static struct of_platform_driver ace_of_driver = {
	.owner = THIS_MODULE,
	.name = "xsysace",
	.match_table = ace_of_match,
	.probe = ace_of_probe,
	.remove = __devexit_p(ace_of_remove),
	.driver = {
		.name = "xsysace",
	},
};

/* Registration helpers to keep the number of #ifdefs to a minimum */
static inline int __init ace_of_register(void)
{
	pr_debug("xsysace: registering OF binding\n");
	return of_register_platform_driver(&ace_of_driver);
}

static inline void __exit ace_of_unregister(void)
{
	of_unregister_platform_driver(&ace_of_driver);
}
#else /* CONFIG_OF */
/* CONFIG_OF not enabled; do nothing helpers */
static inline int __init ace_of_register(void) { return 0; }
static inline void __exit ace_of_unregister(void) { }
#endif /* CONFIG_OF */

/* ---------------------------------------------------------------------
 * Module init/exit routines
 */
static int __init ace_init(void)
{
	int rc;

	ace_major = register_blkdev(ace_major, "xsysace");
	if (ace_major <= 0) {
		rc = -ENOMEM;
		goto err_blk;
	}

	rc = ace_of_register();
	if (rc)
		goto err_of;

	pr_debug("xsysace: registering platform binding\n");
	rc = platform_driver_register(&ace_platform_driver);
	if (rc)
		goto err_plat;

	pr_info("Xilinx SystemACE device driver, major=%i\n", ace_major);
	return 0;

err_plat:
	ace_of_unregister();
err_of:
	unregister_blkdev(ace_major, "xsysace");
err_blk:
	printk(KERN_ERR "xsysace: registration failed; err=%i\n", rc);
	return rc;
}

static void __exit ace_exit(void)
{
	pr_debug("Unregistering Xilinx SystemACE driver\n");
	platform_driver_unregister(&ace_platform_driver);
	ace_of_unregister();
	unregister_blkdev(ace_major, "xsysace");
}

module_init(ace_init);
module_exit(ace_exit);<|MERGE_RESOLUTION|>--- conflicted
+++ resolved
@@ -465,7 +465,7 @@
 }
 
 /* Get the next read/write request; ending requests that we don't handle */
-struct request *ace_get_next_request(request_queue_t * q)
+struct request *ace_get_next_request(struct request_queue * q)
 {
 	struct request *req;
 
@@ -827,7 +827,7 @@
 /* ---------------------------------------------------------------------
  * Block ops
  */
-static void ace_request(request_queue_t * q)
+static void ace_request(struct request_queue * q)
 {
 	struct request *req;
 	struct ace_device *ace;
@@ -975,7 +975,6 @@
 	ace->gd->queue = ace->queue;
 	ace->gd->private_data = ace;
 	snprintf(ace->gd->disk_name, 32, "xs%c", ace->id + 'a');
-	device_rename(ace->dev, ace->gd->disk_name);
 
 	/* set bus width */
 	if (ace->bus_width == ACE_BUS_WIDTH_16) {
@@ -1203,11 +1202,7 @@
 }
 
 /* Match table for of_platform binding */
-<<<<<<< HEAD
-static struct of_device_id __devinit ace_of_match[] = {
-=======
 static struct of_device_id ace_of_match[] __devinitdata = {
->>>>>>> 4b119e21
 	{ .compatible = "xlnx,opb-sysace-1.00.b", },
 	{ .compatible = "xlnx,opb-sysace-1.00.c", },
 	{ .compatible = "xlnx,xps-sysace-1.00.a", },
