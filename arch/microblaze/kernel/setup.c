/*
 * Copyright (C) 2007-2009 Michal Simek <monstr@monstr.eu>
 * Copyright (C) 2007-2009 PetaLogix
 * Copyright (C) 2006 Atmark Techno, Inc.
 *
 * This file is subject to the terms and conditions of the GNU General Public
 * License. See the file "COPYING" in the main directory of this archive
 * for more details.
 */

#include <linux/init.h>
#include <linux/string.h>
#include <linux/seq_file.h>
#include <linux/cpu.h>
#include <linux/initrd.h>
#include <linux/console.h>
#include <linux/debugfs.h>

#include <asm/setup.h>
#include <asm/sections.h>
#include <asm/page.h>
#include <linux/io.h>
#include <linux/bug.h>
#include <linux/param.h>
#include <linux/cache.h>
#include <asm/cacheflush.h>
#include <asm/entry.h>
#include <asm/cpuinfo.h>

#include <asm/system.h>
#include <asm/prom.h>
#include <asm/pgtable.h>

DEFINE_PER_CPU(unsigned int, KSP);	/* Saved kernel stack pointer */
DEFINE_PER_CPU(unsigned int, KM);	/* Kernel/user mode */
DEFINE_PER_CPU(unsigned int, ENTRY_SP);	/* Saved SP on kernel entry */
DEFINE_PER_CPU(unsigned int, R11_SAVE);	/* Temp variable for entry */
DEFINE_PER_CPU(unsigned int, CURRENT_SAVE);	/* Saved current pointer */

unsigned int boot_cpuid;
char cmd_line[COMMAND_LINE_SIZE];

void __init setup_arch(char **cmdline_p)
{
	*cmdline_p = cmd_line;

	console_verbose();

	unflatten_device_tree();

	/* NOTE I think that this function is not necessary to call */
	/* irq_early_init(); */
	setup_cpuinfo();

	__invalidate_icache_all();
	__enable_icache();

	__invalidate_dcache_all();
	__enable_dcache();

	panic_timeout = 120;

	setup_memory();

#if defined(CONFIG_SELFMOD_INTC) || defined(CONFIG_SELFMOD_TIMER)
	printk(KERN_NOTICE "Self modified code enable\n");
#endif

#ifdef CONFIG_VT
#if defined(CONFIG_XILINX_CONSOLE)
	conswitchp = &xil_con;
#elif defined(CONFIG_DUMMY_CONSOLE)
	conswitchp = &dummy_con;
#endif
#endif
}

#ifdef CONFIG_MTD_UCLINUX
/* Handle both romfs and cramfs types, without generating unnecessary
 code (ie no point checking for CRAMFS if it's not even enabled) */
inline unsigned get_romfs_len(unsigned *addr)
{
#ifdef CONFIG_ROMFS_FS
	if (memcmp(&addr[0], "-rom1fs-", 8) == 0) /* romfs */
		return be32_to_cpu(addr[2]);
#endif

#ifdef CONFIG_CRAMFS
	if (addr[0] == le32_to_cpu(0x28cd3d45)) /* cramfs */
		return le32_to_cpu(addr[1]);
#endif
	return 0;
}
#endif	/* CONFIG_MTD_UCLINUX_EBSS */

void __init machine_early_init(const char *cmdline, unsigned int ram,
		unsigned int fdt, unsigned int msr)
{
	unsigned long *src, *dst = (unsigned long *)0x0;

	/* If CONFIG_MTD_UCLINUX is defined, assume ROMFS is at the
	 * end of kernel. There are two position which we want to check.
	 * The first is __init_end and the second __bss_start.
	 */
#ifdef CONFIG_MTD_UCLINUX
	int romfs_size;
	unsigned int romfs_base;
	char *old_klimit = klimit;

	romfs_base = (ram ? ram : (unsigned int)&__init_end);
	romfs_size = PAGE_ALIGN(get_romfs_len((unsigned *)romfs_base));
	if (!romfs_size) {
		romfs_base = (unsigned int)&__bss_start;
		romfs_size = PAGE_ALIGN(get_romfs_len((unsigned *)romfs_base));
	}

	/* Move ROMFS out of BSS before clearing it */
	if (romfs_size > 0) {
		memmove(&_ebss, (int *)romfs_base, romfs_size);
		klimit += romfs_size;
	}
#endif

/* clearing bss section */
	memset(__bss_start, 0, __bss_stop-__bss_start);
	memset(_ssbss, 0, _esbss-_ssbss);

	/* Copy command line passed from bootloader */
#ifndef CONFIG_CMDLINE_BOOL
	if (cmdline && cmdline[0] != '\0')
		strlcpy(cmd_line, cmdline, COMMAND_LINE_SIZE);
#endif

/* initialize device tree for usage in early_printk */
	early_init_devtree((void *)_fdt_start);

#ifdef CONFIG_EARLY_PRINTK
	setup_early_printk(NULL);
#endif

	early_printk("Ramdisk addr 0x%08x, ", ram);
	if (fdt)
		early_printk("FDT at 0x%08x\n", fdt);
	else
		early_printk("Compiled-in FDT at 0x%08x\n",
					(unsigned int)_fdt_start);

#ifdef CONFIG_MTD_UCLINUX
	early_printk("Found romfs @ 0x%08x (0x%08x)\n",
			romfs_base, romfs_size);
	early_printk("#### klimit %p ####\n", old_klimit);
	BUG_ON(romfs_size < 0); /* What else can we do? */

	early_printk("Moved 0x%08x bytes from 0x%08x to 0x%08x\n",
			romfs_size, romfs_base, (unsigned)&_ebss);

	early_printk("New klimit: 0x%08x\n", (unsigned)klimit);
<<<<<<< HEAD
=======
#endif

#if CONFIG_XILINX_MICROBLAZE0_USE_MSR_INSTR
	if (msr)
		early_printk("!!!Your kernel has setup MSR instruction but "
				"CPU don't have it %d\n", msr);
#else
	if (!msr)
		early_printk("!!!Your kernel not setup MSR instruction but "
				"CPU have it %d\n", msr);
>>>>>>> ee1dea1f
#endif

	for (src = __ivt_start; src < __ivt_end; src++, dst++)
		*dst = *src;

	/* Initialize global data */
	per_cpu(KM, 0) = 0x1;	/* We start in kernel mode */
	per_cpu(CURRENT_SAVE, 0) = (unsigned long)current;
}

#ifdef CONFIG_DEBUG_FS
struct dentry *of_debugfs_root;

static int microblaze_debugfs_init(void)
{
	of_debugfs_root = debugfs_create_dir("microblaze", NULL);

	return of_debugfs_root == NULL;
}
arch_initcall(microblaze_debugfs_init);
#endif

void machine_restart(char *cmd)
{
	printk(KERN_NOTICE "Machine restart...\n");
	dump_stack();
	while (1)
		;
}

void machine_shutdown(void)
{
	printk(KERN_NOTICE "Machine shutdown...\n");
	while (1)
		;
}

void machine_halt(void)
{
	printk(KERN_NOTICE "Machine halt...\n");
	while (1)
		;
}

void machine_power_off(void)
{
	printk(KERN_NOTICE "Machine power off...\n");
	while (1)
		;
}<|MERGE_RESOLUTION|>--- conflicted
+++ resolved
@@ -155,8 +155,6 @@
 			romfs_size, romfs_base, (unsigned)&_ebss);
 
 	early_printk("New klimit: 0x%08x\n", (unsigned)klimit);
-<<<<<<< HEAD
-=======
 #endif
 
 #if CONFIG_XILINX_MICROBLAZE0_USE_MSR_INSTR
@@ -167,7 +165,6 @@
 	if (!msr)
 		early_printk("!!!Your kernel not setup MSR instruction but "
 				"CPU have it %d\n", msr);
->>>>>>> ee1dea1f
 #endif
 
 	for (src = __ivt_start; src < __ivt_end; src++, dst++)
